--- conflicted
+++ resolved
@@ -159,9 +159,6 @@
     
     int totalDocsNum = parentsNum + childrenNum + grandChildrenNum;
     
-<<<<<<< HEAD
-    runFullImport(THREE_LEVEL_HIERARCHY_CONFIG);
-=======
     String resp = runFullImport(THREE_LEVEL_HIERARCHY_CONFIG);
     String xpath = "//arr[@name='documents']/lst/arr[@name='id' and .='"+parentId1+"']/../"+
       "arr[@name='_childDocuments_']/lst/arr[@name='id' and .='"+childId+"']/../"+
@@ -170,7 +167,6 @@
            xpath);
     assertTrue("Debug documents does not contain child documents\n"+resp+"\n"+ xpath+
                                                         "\n"+results, results == null);
->>>>>>> ea79c668
     
     assertTrue("Update request processor processAdd was not called", TestUpdateRequestProcessor.processAddCalled);
     assertTrue("Update request processor processCommit was not callled", TestUpdateRequestProcessor.processCommitCalled);
