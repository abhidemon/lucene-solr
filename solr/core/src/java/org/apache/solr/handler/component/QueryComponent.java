--- conflicted
+++ resolved
@@ -258,8 +258,7 @@
 
     //TODO: move weighting of sort
     final SortSpec groupSortSpec = searcher.weightSortSpec(sortSpec, Sort.RELEVANCE);
-<<<<<<< HEAD
-    // withinGroupSort defaults to groupSort
+
     String withinGroupSortStr = params.get(GroupParams.GROUP_SORT);
     //TODO: move weighting of sort
     final SortSpec withinGroupSortSpec;
@@ -274,15 +273,6 @@
       withinGroupSortSpec.setOffset(withinGroupOffset);
       withinGroupSortSpec.setCount(withinGroupCount);
 
-=======
-
-    String withinGroupSortStr = params.get(GroupParams.GROUP_SORT);
-    //TODO: move weighting of sort
-    final SortSpec withinGroupSortSpec;
-    if (withinGroupSortStr != null) {
-      SortSpec parsedWithinGroupSortSpec = SortSpecParsing.parseSortSpec(withinGroupSortStr, req);
-      withinGroupSortSpec = searcher.weightSortSpec(parsedWithinGroupSortSpec, Sort.RELEVANCE);
->>>>>>> 471d8427
     } else {
       withinGroupSortSpec = new SortSpec(
           groupSortSpec.getSort(),
@@ -290,12 +280,6 @@
           withinGroupCount,
           withinGroupOffset);
     }
-<<<<<<< HEAD
-=======
-    withinGroupSortSpec.setOffset(params.getInt(GroupParams.GROUP_OFFSET, 0));
-    withinGroupSortSpec.setCount(params.getInt(GroupParams.GROUP_LIMIT, 1));
-
->>>>>>> 471d8427
     groupingSpec.setWithinGroupSortSpec(withinGroupSortSpec);
     groupingSpec.setGroupSortSpec(groupSortSpec);
 
