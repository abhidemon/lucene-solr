/*
 * Licensed to the Apache Software Foundation (ASF) under one or more
 * contributor license agreements.  See the NOTICE file distributed with
 * this work for additional information regarding copyright ownership.
 * The ASF licenses this file to You under the Apache License, Version 2.0
 * (the "License"); you may not use this file except in compliance with
 * the License.  You may obtain a copy of the License at
 *
 *     http://www.apache.org/licenses/LICENSE-2.0
 *
 * Unless required by applicable law or agreed to in writing, software
 * distributed under the License is distributed on an "AS IS" BASIS,
 * WITHOUT WARRANTIES OR CONDITIONS OF ANY KIND, either express or implied.
 * See the License for the specific language governing permissions and
 * limitations under the License.
 */
package org.apache.solr.servlet;

import javax.servlet.http.HttpServletRequest;
import javax.servlet.http.HttpServletResponse;

import java.io.EOFException;
import java.io.IOException;
import java.io.InputStream;
import java.io.InputStreamReader;
import java.io.OutputStream;
import java.io.PrintWriter;
import java.io.StringWriter;
import java.io.UnsupportedEncodingException;
import java.lang.invoke.MethodHandles;
import java.security.Principal;
import java.util.ArrayList;
import java.util.Collection;
import java.util.Collections;
import java.util.Enumeration;
import java.util.HashMap;
import java.util.HashSet;
import java.util.Iterator;
import java.util.List;
import java.util.Map;
import java.util.Random;
import java.util.Set;

import org.apache.commons.io.IOUtils;
import org.apache.commons.io.input.CloseShieldInputStream;
import org.apache.commons.io.output.CloseShieldOutputStream;
import org.apache.commons.lang.StringUtils;
import org.apache.http.Header;
import org.apache.http.HeaderIterator;
import org.apache.http.HttpEntity;
import org.apache.http.HttpEntityEnclosingRequest;
import org.apache.http.HttpResponse;
import org.apache.http.HttpStatus;
import org.apache.http.client.methods.HttpDelete;
import org.apache.http.client.methods.HttpEntityEnclosingRequestBase;
import org.apache.http.client.methods.HttpGet;
import org.apache.http.client.methods.HttpHead;
import org.apache.http.client.methods.HttpPost;
import org.apache.http.client.methods.HttpPut;
import org.apache.http.client.methods.HttpRequestBase;
import org.apache.http.entity.InputStreamEntity;
import org.apache.http.util.EntityUtils;
import org.apache.solr.api.ApiBag;
import org.apache.solr.client.solrj.impl.CloudSolrClient;
import org.apache.solr.client.solrj.impl.HttpClientUtil;
import org.apache.solr.common.SolrException;
import org.apache.solr.common.SolrException.ErrorCode;
import org.apache.solr.common.cloud.Aliases;
import org.apache.solr.common.cloud.ClusterState;
import org.apache.solr.common.cloud.DocCollection;
import org.apache.solr.common.cloud.Replica;
import org.apache.solr.common.cloud.Slice;
import org.apache.solr.common.cloud.ZkNodeProps;
import org.apache.solr.common.cloud.ZkStateReader;
import org.apache.solr.common.params.CommonParams;
import org.apache.solr.common.params.MapSolrParams;
import org.apache.solr.common.params.ModifiableSolrParams;
import org.apache.solr.common.params.SolrParams;
import org.apache.solr.common.util.ContentStream;
import org.apache.solr.common.util.Map2;
import org.apache.solr.common.util.NamedList;
import org.apache.solr.common.util.SimpleOrderedMap;
import org.apache.solr.common.util.StrUtils;
import org.apache.solr.common.util.Utils;
import org.apache.solr.core.CoreContainer;
import org.apache.solr.core.SolrConfig;
import org.apache.solr.core.SolrCore;
import org.apache.solr.handler.ContentStreamHandlerBase;
import org.apache.solr.logging.MDCLoggingContext;
import org.apache.solr.request.SolrQueryRequest;
import org.apache.solr.request.SolrQueryRequestBase;
import org.apache.solr.request.SolrRequestHandler;
import org.apache.solr.request.SolrRequestInfo;
import org.apache.solr.response.QueryResponseWriter;
import org.apache.solr.response.QueryResponseWriterUtil;
import org.apache.solr.response.SolrQueryResponse;
import org.apache.solr.security.AuthenticationPlugin;
import org.apache.solr.security.AuthorizationContext;
import org.apache.solr.security.AuthorizationContext.CollectionRequest;
import org.apache.solr.security.AuthorizationContext.RequestType;
import org.apache.solr.security.AuthorizationResponse;
import org.apache.solr.security.PKIAuthenticationPlugin;
import org.apache.solr.servlet.SolrDispatchFilter.Action;
import org.apache.solr.servlet.cache.HttpCacheHeaderUtil;
import org.apache.solr.servlet.cache.Method;
import org.apache.solr.update.processor.DistributingUpdateProcessorFactory;
import org.apache.solr.util.CommandOperation;
import org.apache.solr.util.JsonSchemaValidator;
import org.apache.solr.util.RTimerTree;
import org.apache.zookeeper.KeeperException;
import org.slf4j.Logger;
import org.slf4j.LoggerFactory;

import static java.nio.charset.StandardCharsets.UTF_8;
import static org.apache.solr.common.cloud.ZkStateReader.BASE_URL_PROP;
import static org.apache.solr.common.cloud.ZkStateReader.COLLECTION_PROP;
import static org.apache.solr.common.cloud.ZkStateReader.CORE_NAME_PROP;
import static org.apache.solr.common.cloud.ZkStateReader.NODE_NAME_PROP;
import static org.apache.solr.common.params.CollectionParams.CollectionAction.CREATE;
import static org.apache.solr.common.params.CollectionParams.CollectionAction.DELETE;
import static org.apache.solr.common.params.CollectionParams.CollectionAction.RELOAD;
import static org.apache.solr.servlet.SolrDispatchFilter.Action.ADMIN;
import static org.apache.solr.servlet.SolrDispatchFilter.Action.FORWARD;
import static org.apache.solr.servlet.SolrDispatchFilter.Action.PASSTHROUGH;
import static org.apache.solr.servlet.SolrDispatchFilter.Action.PROCESS;
import static org.apache.solr.servlet.SolrDispatchFilter.Action.REMOTEQUERY;
import static org.apache.solr.servlet.SolrDispatchFilter.Action.RETRY;
import static org.apache.solr.servlet.SolrDispatchFilter.Action.RETURN;

/**
 * This class represents a call made to Solr
 **/
public class HttpSolrCall {
  private static final Logger log = LoggerFactory.getLogger(MethodHandles.lookup().lookupClass());

  static final Random random;
  static {
    // We try to make things reproducible in the context of our tests by initializing the random instance
    // based on the current seed
    String seed = System.getProperty("tests.seed");
    if (seed == null) {
      random = new Random();
    } else {
      random = new Random(seed.hashCode());
    }
  }

  protected final SolrDispatchFilter solrDispatchFilter;
  protected final CoreContainer cores;
  protected final HttpServletRequest req;
  protected final HttpServletResponse response;
  protected final boolean retry;
  protected SolrCore core = null;
  protected SolrQueryRequest solrReq = null;
  protected SolrRequestHandler handler = null;
  protected final SolrParams queryParams;
  protected String path;
  protected Action action;
  protected String coreUrl;
  protected SolrConfig config;
  protected Map<String, Integer> invalidStates;
  protected boolean usingAliases = false;

  //The states of client that is invalid in this request
  protected Aliases aliases = null;
  protected String corename = "";
  protected String origCorename = null;


  public RequestType getRequestType() {
    return requestType;
  }

  protected RequestType requestType;


  public List<String> getCollectionsList() {
    return collectionsList;
  }

  protected List<String> collectionsList;

  public HttpSolrCall(SolrDispatchFilter solrDispatchFilter, CoreContainer cores,
               HttpServletRequest request, HttpServletResponse response, boolean retry) {
    this.solrDispatchFilter = solrDispatchFilter;
    this.cores = cores;
    this.req = request;
    this.response = response;
    this.retry = retry;
    this.requestType = RequestType.UNKNOWN;
    queryParams = SolrRequestParsers.parseQueryString(req.getQueryString());
    // set a request timer which can be reused by requests if needed
    req.setAttribute(SolrRequestParsers.REQUEST_TIMER_SERVLET_ATTRIBUTE, new RTimerTree());
    // put the core container in request attribute
    req.setAttribute("org.apache.solr.CoreContainer", cores);
    path = req.getServletPath();
    if (req.getPathInfo() != null) {
      // this lets you handle /update/commit when /update is a servlet
      path += req.getPathInfo();
    }
    req.setAttribute(HttpSolrCall.class.getName(), this);
  }

  public String getPath() {
    return path;
  }


  public HttpServletRequest getReq() {
    return req;
  }

  public SolrCore getCore() {
    return core;
  }

  public SolrParams getQueryParams() {
    return queryParams;
  }

  protected void init() throws Exception {
    // check for management path
    String alternate = cores.getManagementPath();
    if (alternate != null && path.startsWith(alternate)) {
      path = path.substring(0, alternate.length());
    }
    // unused feature ?
    int idx = path.indexOf(':');
    if (idx > 0) {
      // save the portion after the ':' for a 'handler' path parameter
      path = path.substring(0, idx);
    }

    // Check for container handlers
    handler = cores.getRequestHandler(path);
    if (handler != null) {
      solrReq = SolrRequestParsers.DEFAULT.parse(null, path, req);
      solrReq.getContext().put(CoreContainer.class.getName(), cores);
      requestType = RequestType.ADMIN;
      action = ADMIN;
      return;
    } else {
      //otherwise, we should find a core from the path
      idx = path.indexOf("/", 1);
      if (idx > 1) {
        // try to get the corename as a request parameter first
        corename = path.substring(1, idx);

        // look at aliases
        if (cores.isZooKeeperAware()) {
          origCorename = corename;
          ZkStateReader reader = cores.getZkController().getZkStateReader();
          aliases = reader.getAliases();
          if (aliases != null && aliases.collectionAliasSize() > 0) {
            usingAliases = true;
            String alias = aliases.getCollectionAlias(corename);
            if (alias != null) {
              collectionsList = StrUtils.splitSmart(alias, ",", true);
              corename = collectionsList.get(0);
            }
          }
        }

        core = cores.getCore(corename);
        if (core != null) {
          path = path.substring(idx);
        } else if (cores.isCoreLoading(corename)) { // extra mem barriers, so don't look at this before trying to get core
          throw new SolrException(ErrorCode.SERVICE_UNAVAILABLE, "SolrCore is loading");
        } else {
          // the core may have just finished loading
          core = cores.getCore(corename);
          if (core != null) {
            path = path.substring(idx);
          }
        }
      }
      if (core == null) {
        if (!cores.isZooKeeperAware()) {
          core = cores.getCore("");
        }
      }
    }

    if (core == null && cores.isZooKeeperAware()) {
      // we couldn't find the core - lets make sure a collection was not specified instead
      core = getCoreByCollection(corename);
      if (core != null) {
        // we found a core, update the path
        path = path.substring(idx);
        if (collectionsList == null)
          collectionsList = new ArrayList<>();
        collectionsList.add(corename);
      }

      // if we couldn't find it locally, look on other nodes
      extractRemotePath(corename, origCorename, idx);
      if (action != null) return;
    }

    // With a valid core...
    if (core != null) {
      MDCLoggingContext.setCore(core);
      config = core.getSolrConfig();
      // get or create/cache the parser for the core
      SolrRequestParsers parser = config.getRequestParsers();


      // Determine the handler from the url path if not set
      // (we might already have selected the cores handler)
      extractHandlerFromURLPath(parser);
      if (action != null) return;

      // With a valid handler and a valid core...
      if (handler != null) {
        // if not a /select, create the request
        if (solrReq == null) {
          solrReq = parser.parse(core, path, req);
        }

        if (usingAliases) {
          processAliases(aliases, collectionsList);
        }

        action = PROCESS;
        return; // we are done with a valid handler
      }
    }
    log.debug("no handler or core retrieved for " + path + ", follow through...");

    action = PASSTHROUGH;
  }

  protected String lookupAliases(String collName) {
    ZkStateReader reader = cores.getZkController().getZkStateReader();
    aliases = reader.getAliases();
    if (aliases != null && aliases.collectionAliasSize() > 0) {
      usingAliases = true;
      String alias = aliases.getCollectionAlias(collName);
      if (alias != null) {
        collectionsList = StrUtils.splitSmart(alias, ",", true);
        return collectionsList.get(0);
      }
    }
    return null;
  }

  /**
   * Extract handler from the URL path if not set.
   * This returns true if the action is set.
   * 
   */
  protected void extractHandlerFromURLPath(SolrRequestParsers parser) throws Exception {
    if (handler == null && path.length() > 1) { // don't match "" or "/" as valid path
      handler = core.getRequestHandler(path);

      if (handler == null) {
        //may be a restlet path
        // Handle /schema/* paths via Restlet
        if (path.equals("/schema") || path.startsWith("/schema/")) {
          solrReq = parser.parse(core, path, req);
          SolrRequestInfo.setRequestInfo(new SolrRequestInfo(solrReq, new SolrQueryResponse()));
          if (path.equals(req.getServletPath())) {
            // avoid endless loop - pass through to Restlet via webapp
            action = PASSTHROUGH;
            return;
          } else {
            // forward rewritten URI (without path prefix and core/collection name) to Restlet
            action = FORWARD;
            return;
          }
        }

      }
      // no handler yet but allowed to handle select; let's check

      if (handler == null && parser.isHandleSelect()) {
        if ("/select".equals(path) || "/select/".equals(path)) {
          solrReq = parser.parse(core, path, req);
          invalidStates = checkStateIsValid(solrReq.getParams().get(CloudSolrClient.STATE_VERSION));
          String qt = solrReq.getParams().get(CommonParams.QT);
          handler = core.getRequestHandler(qt);
          if (handler == null) {
            throw new SolrException(SolrException.ErrorCode.BAD_REQUEST, "unknown handler: " + qt);
          }
          if (qt != null && qt.startsWith("/") && (handler instanceof ContentStreamHandlerBase)) {
            //For security reasons it's a bad idea to allow a leading '/', ex: /select?qt=/update see SOLR-3161
            //There was no restriction from Solr 1.4 thru 3.5 and it's not supported for update handlers.
            throw new SolrException(SolrException.ErrorCode.BAD_REQUEST, "Invalid Request Handler ('qt').  Do not use /select to access: " + qt);
          }
        }
      }
    }
  }

  protected void extractRemotePath(String corename, String origCorename, int idx) throws UnsupportedEncodingException, KeeperException, InterruptedException {
    if (core == null && idx > 0) {
      coreUrl = getRemotCoreUrl(corename, origCorename);
      // don't proxy for internal update requests
      invalidStates = checkStateIsValid(queryParams.get(CloudSolrClient.STATE_VERSION));
      if (coreUrl != null
          && queryParams
          .get(DistributingUpdateProcessorFactory.DISTRIB_UPDATE_PARAM) == null) {
        path = path.substring(idx);
        if (invalidStates != null) {
          //it does not make sense to send the request to a remote node
          throw new SolrException(SolrException.ErrorCode.INVALID_STATE, new String(Utils.toJSON(invalidStates), org.apache.lucene.util.IOUtils.UTF_8));
        }
        action = REMOTEQUERY;
      } else {
        if (!retry) {
          // we couldn't find a core to work with, try reloading aliases
          // TODO: it would be nice if admin ui elements skipped this...
          ZkStateReader reader = cores.getZkController()
              .getZkStateReader();
          reader.updateAliases();
          action = RETRY;
        }
      }
    }
  }

  /**
   * This method processes the request.
   */
  public Action call() throws IOException {
    MDCLoggingContext.reset();
    MDCLoggingContext.setNode(cores);

    if (cores == null) {
      sendError(503, "Server is shutting down or failed to initialize");
      return RETURN;
    }

    if (solrDispatchFilter.abortErrorMessage != null) {
      sendError(500, solrDispatchFilter.abortErrorMessage);
      return RETURN;
    }

    try {
      init();
      /* Authorize the request if
       1. Authorization is enabled, and
       2. The requested resource is not a known static file
        */
      if (cores.getAuthorizationPlugin() != null && shouldAuthorize()) {
        AuthorizationContext context = getAuthCtx();
        log.debug("AuthorizationContext : {}", context);
        AuthorizationResponse authResponse = cores.getAuthorizationPlugin().authorize(context);
        if (authResponse.statusCode == AuthorizationResponse.PROMPT.statusCode) {
          Map<String, String> headers = (Map) getReq().getAttribute(AuthenticationPlugin.class.getName());
          if (headers != null) {
            for (Map.Entry<String, String> e : headers.entrySet()) response.setHeader(e.getKey(), e.getValue());
          }
          log.debug("USER_REQUIRED "+req.getHeader("Authorization")+" "+ req.getUserPrincipal());
        }
        if (!(authResponse.statusCode == HttpStatus.SC_ACCEPTED) && !(authResponse.statusCode == HttpStatus.SC_OK)) {
          log.info("USER_REQUIRED auth header {} context : {} ", req.getHeader("Authorization"), context);
          sendError(authResponse.statusCode,
              "Unauthorized request, Response code: " + authResponse.statusCode);
          return RETURN;
        }
      }

      HttpServletResponse resp = response;
      switch (action) {
        case ADMIN:
          handleAdminRequest();
          return RETURN;
        case REMOTEQUERY:
          remoteQuery(coreUrl + path, resp);
          return RETURN;
        case PROCESS:
          final Method reqMethod = Method.getMethod(req.getMethod());
          HttpCacheHeaderUtil.setCacheControlHeader(config, resp, reqMethod);
          // unless we have been explicitly told not to, do cache validation
          // if we fail cache validation, execute the query
          if (config.getHttpCachingConfig().isNever304() ||
              !HttpCacheHeaderUtil.doCacheHeaderValidation(solrReq, req, reqMethod, resp)) {
            SolrQueryResponse solrRsp = new SolrQueryResponse();
              /* even for HEAD requests, we need to execute the handler to
               * ensure we don't get an error (and to make sure the correct
               * QueryResponseWriter is selected and we get the correct
               * Content-Type)
               */
            SolrRequestInfo.setRequestInfo(new SolrRequestInfo(solrReq, solrRsp));
            execute(solrRsp);
            HttpCacheHeaderUtil.checkHttpCachingVeto(solrRsp, resp, reqMethod);
            Iterator<Map.Entry<String, String>> headers = solrRsp.httpHeaders();
            while (headers.hasNext()) {
              Map.Entry<String, String> entry = headers.next();
              resp.addHeader(entry.getKey(), entry.getValue());
            }
            QueryResponseWriter responseWriter = getResponseWriter();
            if (invalidStates != null) solrReq.getContext().put(CloudSolrClient.STATE_VERSION, invalidStates);
            writeResponse(solrRsp, responseWriter, reqMethod);
          }
          return RETURN;
        default: return action;
      }
    } catch (Throwable ex) {
      log.error("ERROR" ,ex);

      sendError(ex);
      // walk the the entire cause chain to search for an Error
      Throwable t = ex;
      while (t != null) {
        if (t instanceof Error) {
          if (t != ex) {
            log.error("An Error was wrapped in another exception - please report complete stacktrace on SOLR-6161", ex);
          }
          throw (Error) t;
        }
        t = t.getCause();
      }
      return RETURN;
    } finally {
      MDCLoggingContext.clear();
    }

  }

  private boolean shouldAuthorize() {
    if(PKIAuthenticationPlugin.PATH.equals(path)) return false;
    //admin/info/key is the path where public key is exposed . it is always unsecured
    if (cores.getPkiAuthenticationPlugin() != null && req.getUserPrincipal() != null) {
      boolean b = cores.getPkiAuthenticationPlugin().needsAuthorization(req);
      log.debug("PkiAuthenticationPlugin says authorization required : {} ", b);
      return b;
    }
    return true;
  }

  void destroy() {
    try {
      if (solrReq != null) {
        log.debug("Closing out SolrRequest: {}", solrReq);
        solrReq.close();
      }
    } finally {
      try {
        if (core != null) core.close();
      } finally {
        SolrRequestInfo.clearRequestInfo();
      }
      AuthenticationPlugin authcPlugin = cores.getAuthenticationPlugin();
      if (authcPlugin != null) authcPlugin.closeRequest();
    }
  }

  private void remoteQuery(String coreUrl, HttpServletResponse resp) throws IOException {
    HttpRequestBase method = null;
    HttpEntity httpEntity = null;
    try {
      String urlstr = coreUrl + queryParams.toQueryString();

      boolean isPostOrPutRequest = "POST".equals(req.getMethod()) || "PUT".equals(req.getMethod());
      if ("GET".equals(req.getMethod())) {
        method = new HttpGet(urlstr);
      } else if ("HEAD".equals(req.getMethod())) {
        method = new HttpHead(urlstr);
      } else if (isPostOrPutRequest) {
        HttpEntityEnclosingRequestBase entityRequest =
            "POST".equals(req.getMethod()) ? new HttpPost(urlstr) : new HttpPut(urlstr);
        InputStream in = new CloseShieldInputStream(req.getInputStream()); // Prevent close of container streams
        HttpEntity entity = new InputStreamEntity(in, req.getContentLength());
        entityRequest.setEntity(entity);
        method = entityRequest;
      } else if ("DELETE".equals(req.getMethod())) {
        method = new HttpDelete(urlstr);
      } else {
        throw new SolrException(SolrException.ErrorCode.SERVER_ERROR,
            "Unexpected method type: " + req.getMethod());
      }

      for (Enumeration<String> e = req.getHeaderNames(); e.hasMoreElements(); ) {
        String headerName = e.nextElement();
        if (!"host".equalsIgnoreCase(headerName)
            && !"authorization".equalsIgnoreCase(headerName)
            && !"accept".equalsIgnoreCase(headerName)) {
          method.addHeader(headerName, req.getHeader(headerName));
        }
      }
      // These headers not supported for HttpEntityEnclosingRequests
      if (method instanceof HttpEntityEnclosingRequest) {
        method.removeHeaders(TRANSFER_ENCODING_HEADER);
        method.removeHeaders(CONTENT_LENGTH_HEADER);
      }

      final HttpResponse response = solrDispatchFilter.httpClient.execute(method, HttpClientUtil.createNewHttpClientRequestContext());
      int httpStatus = response.getStatusLine().getStatusCode();
      httpEntity = response.getEntity();

      resp.setStatus(httpStatus);
      for (HeaderIterator responseHeaders = response.headerIterator(); responseHeaders.hasNext(); ) {
        Header header = responseHeaders.nextHeader();

        // We pull out these two headers below because they can cause chunked
        // encoding issues with Tomcat
        if (header != null && !header.getName().equalsIgnoreCase(TRANSFER_ENCODING_HEADER)
            && !header.getName().equalsIgnoreCase(CONNECTION_HEADER)) {
          resp.addHeader(header.getName(), header.getValue());
        }
      }

      if (httpEntity != null) {
        if (httpEntity.getContentEncoding() != null)
          resp.setCharacterEncoding(httpEntity.getContentEncoding().getValue());
        if (httpEntity.getContentType() != null) resp.setContentType(httpEntity.getContentType().getValue());

        InputStream is = httpEntity.getContent();
        OutputStream os = resp.getOutputStream();

        IOUtils.copyLarge(is, os);
      }

    } catch (IOException e) {
      sendError(new SolrException(
          SolrException.ErrorCode.SERVER_ERROR,
          "Error trying to proxy request for url: " + coreUrl, e));
    } finally {
      Utils.consumeFully(httpEntity);
    }

  }

  protected void sendError(Throwable ex) throws IOException {
    Exception exp = null;
    SolrCore localCore = null;
    try {
      SolrQueryResponse solrResp = new SolrQueryResponse();
      if (ex instanceof Exception) {
        solrResp.setException((Exception) ex);
      } else {
        solrResp.setException(new RuntimeException(ex));
      }
      localCore = core;
      if (solrReq == null) {
        final SolrParams solrParams;
        if (req != null) {
          // use GET parameters if available:
          solrParams = SolrRequestParsers.parseQueryString(req.getQueryString());
        } else {
          // we have no params at all, use empty ones:
          solrParams = new MapSolrParams(Collections.<String, String>emptyMap());
        }
        solrReq = new SolrQueryRequestBase(core, solrParams) {
        };
      }
      QueryResponseWriter writer = getResponseWriter()/* core.getQueryResponseWriter(solrReq)*/;
      writeResponse(solrResp, writer, Method.GET);
    } catch (Exception e) { // This error really does not matter
      exp = e;
    } finally {
      try {
        if (exp != null) {
          SimpleOrderedMap info = new SimpleOrderedMap();
          int code = ResponseUtils.getErrorInfo(ex, info, log);
          sendError(code, info.toString());
        }
      } finally {
        if (core == null && localCore != null) {
          localCore.close();
        }
      }
    }
  }

  protected void sendError(int code, String message) throws IOException {
    try {
      response.sendError(code, message);
    } catch (EOFException e) {
      log.info("Unable to write error response, client closed connection or we are shutting down", e);
    }
  }

  protected void execute(SolrQueryResponse rsp) {
    // a custom filter could add more stuff to the request before passing it on.
    // for example: sreq.getContext().put( "HttpServletRequest", req );
    // used for logging query stats in SolrCore.execute()
    solrReq.getContext().put("webapp", req.getContextPath());
    solrReq.getCore().execute(handler, solrReq, rsp);
  }

  private void handleAdminRequest() throws IOException {
    SolrQueryResponse solrResp = new SolrQueryResponse();
    SolrCore.preDecorateResponse(solrReq, solrResp);
    handleAdmin(solrResp);
    SolrCore.postDecorateResponse(handler, solrReq, solrResp);
    if (log.isInfoEnabled() && solrResp.getToLog().size() > 0) {
      log.info(solrResp.getToLogAsString("[admin]"));
    }
    QueryResponseWriter respWriter = SolrCore.DEFAULT_RESPONSE_WRITERS.get(solrReq.getParams().get(CommonParams.WT));
    if (respWriter == null) respWriter = getResponseWriter();
    writeResponse(solrResp, respWriter, Method.getMethod(req.getMethod()));
  }

  protected QueryResponseWriter getResponseWriter() {
    if (core != null) return core.getQueryResponseWriter(solrReq);
    QueryResponseWriter respWriter = SolrCore.DEFAULT_RESPONSE_WRITERS.get(solrReq.getParams().get(CommonParams.WT));
    if (respWriter == null) respWriter = SolrCore.DEFAULT_RESPONSE_WRITERS.get("standard");
    return respWriter;

  }

  protected void handleAdmin(SolrQueryResponse solrResp) {
    handler.handleRequest(solrReq, solrResp);
  }

  protected void processAliases(Aliases aliases,
                              List<String> collectionsList) {
    String collection = solrReq.getParams().get(COLLECTION_PROP);
    if (collection != null) {
      collectionsList = StrUtils.splitSmart(collection, ",", true);
    }
    if (collectionsList != null) {
      Set<String> newCollectionsList = new HashSet<>(
          collectionsList.size());
      for (String col : collectionsList) {
        String al = aliases.getCollectionAlias(col);
        if (al != null) {
          List<String> aliasList = StrUtils.splitSmart(al, ",", true);
          newCollectionsList.addAll(aliasList);
        } else {
          newCollectionsList.add(col);
        }
      }
      if (newCollectionsList.size() > 0) {
        StringBuilder collectionString = new StringBuilder();
        Iterator<String> it = newCollectionsList.iterator();
        int sz = newCollectionsList.size();
        for (int i = 0; i < sz; i++) {
          collectionString.append(it.next());
          if (i < newCollectionsList.size() - 1) {
            collectionString.append(",");
          }
        }
        ModifiableSolrParams params = new ModifiableSolrParams(
            solrReq.getParams());
        params.set(COLLECTION_PROP, collectionString.toString());
        solrReq.setParams(params);
      }
    }
  }

  private void writeResponse(SolrQueryResponse solrRsp, QueryResponseWriter responseWriter, Method reqMethod)
      throws IOException {
    try {
      Object invalidStates = solrReq.getContext().get(CloudSolrClient.STATE_VERSION);
      //This is the last item added to the response and the client would expect it that way.
      //If that assumption is changed , it would fail. This is done to avoid an O(n) scan on
      // the response for each request
      if (invalidStates != null) solrRsp.add(CloudSolrClient.STATE_VERSION, invalidStates);
      // Now write it out
      final String ct = responseWriter.getContentType(solrReq, solrRsp);
      // don't call setContentType on null
      if (null != ct) response.setContentType(ct);

      if (solrRsp.getException() != null) {
        NamedList info = new SimpleOrderedMap();
        int code = ResponseUtils.getErrorInfo(solrRsp.getException(), info, log);
        solrRsp.add("error", info);
        response.setStatus(code);
      }

      if (Method.HEAD != reqMethod) {
        OutputStream out = new CloseShieldOutputStream(response.getOutputStream()); // Prevent close of container streams, see SOLR-8933
        QueryResponseWriterUtil.writeQueryResponse(out, responseWriter, solrReq, solrRsp, ct);
      }
      //else http HEAD request, nothing to write out, waited this long just to get ContentType
    } catch (EOFException e) {
      log.info("Unable to write response, client closed connection or we are shutting down", e);
    }
  }

  private Map<String, Integer> checkStateIsValid(String stateVer) {
    Map<String, Integer> result = null;
    String[] pairs;
    if (stateVer != null && !stateVer.isEmpty() && cores.isZooKeeperAware()) {
      // many have multiple collections separated by |
      pairs = StringUtils.split(stateVer, '|');
      for (String pair : pairs) {
        String[] pcs = StringUtils.split(pair, ':');
        if (pcs.length == 2 && !pcs[0].isEmpty() && !pcs[1].isEmpty()) {
          Integer status = cores.getZkController().getZkStateReader().compareStateVersions(pcs[0], Integer.parseInt(pcs[1]));
          if (status != null) {
            if (result == null) result = new HashMap<>();
            result.put(pcs[0], status);
          }
        }
      }
    }
    return result;
  }

<<<<<<< HEAD
  protected SolrCore getCoreByCollection(String collection) {
=======
  private SolrCore getCoreByCollection(String collectionName) {
>>>>>>> 5eabffc7
    ZkStateReader zkStateReader = cores.getZkController().getZkStateReader();

    ClusterState clusterState = zkStateReader.getClusterState();
    DocCollection collection = clusterState.getCollectionOrNull(collectionName);
    if (collection == null) {
      return null;
    }
    Map<String, Slice> slices = collection.getActiveSlicesMap();
    if (slices == null) {
      return null;
    }
    Set<String> liveNodes = clusterState.getLiveNodes();
    // look for a core on this node
    Set<Map.Entry<String, Slice>> entries = slices.entrySet();
    SolrCore core = null;

    //Hitting the leaders is useful when it's an update request.
    //For queries it doesn't matter and hence we don't distinguish here.
    for (Map.Entry<String, Slice> entry : entries) {
      // first see if we have the leader
      Replica leaderProps = collection.getLeader(entry.getKey());
      if (leaderProps != null && liveNodes.contains(leaderProps.getNodeName()) && leaderProps.getState() == Replica.State.ACTIVE) {
        core = checkProps(leaderProps);
        if (core != null) {
          return core;
        }
      }

      // check everyone then
      Map<String, Replica> shards = entry.getValue().getReplicasMap();
      Set<Map.Entry<String, Replica>> shardEntries = shards.entrySet();
      for (Map.Entry<String, Replica> shardEntry : shardEntries) {
        Replica zkProps = shardEntry.getValue();
        if (liveNodes.contains(zkProps.getNodeName()) && zkProps.getState() == Replica.State.ACTIVE) {
          core = checkProps(zkProps);
          if (core != null) {
            return core;
          }
        }
      }
    }
    return null;
  }

  private SolrCore checkProps(ZkNodeProps zkProps) {
    String corename;
    SolrCore core = null;
    if (cores.getZkController().getNodeName().equals(zkProps.getStr(NODE_NAME_PROP))) {
      corename = zkProps.getStr(CORE_NAME_PROP);
      core = cores.getCore(corename);
    }
    return core;
  }

  private void getSlicesForCollections(ClusterState clusterState,
                                       Collection<Slice> slices, boolean activeSlices) {
    if (activeSlices) {
      for (Map.Entry<String, DocCollection> entry : clusterState.getCollectionsMap().entrySet()) {
        final Collection<Slice> activeCollectionSlices = entry.getValue().getActiveSlices();
        if (activeCollectionSlices != null) {
          slices.addAll(activeCollectionSlices);
        }
      }
    } else {
      for (Map.Entry<String, DocCollection> entry : clusterState.getCollectionsMap().entrySet()) {
        final Collection<Slice> collectionSlices = entry.getValue().getSlices();
        if (collectionSlices != null) {
          slices.addAll(collectionSlices);
        }
      }
    }
  }

  private String getRemotCoreUrl(String collectionName, String origCorename) {
    ClusterState clusterState = cores.getZkController().getClusterState();
    Collection<Slice> slices = clusterState.getActiveSlices(collectionName);
    boolean byCoreName = false;

    if (slices == null) {
      slices = new ArrayList<>();
      // look by core name
      byCoreName = true;
      getSlicesForCollections(clusterState, slices, true);
      if (slices.isEmpty()) {
        getSlicesForCollections(clusterState, slices, false);
      }
    }

    if (slices.isEmpty()) {
      return null;
    }

    if (collectionsList == null)
      collectionsList = new ArrayList<>();

    collectionsList.add(collectionName);
    String coreUrl = getCoreUrl(collectionName, origCorename, clusterState,
        slices, byCoreName, true);

    if (coreUrl == null) {
      coreUrl = getCoreUrl(collectionName, origCorename, clusterState,
          slices, byCoreName, false);
    }

    return coreUrl;
  }

  private String getCoreUrl(String collectionName,
                            String origCorename, ClusterState clusterState, Collection<Slice> slices,
                            boolean byCoreName, boolean activeReplicas) {
    String coreUrl;
    Set<String> liveNodes = clusterState.getLiveNodes();
    List<Slice> randomizedSlices = new ArrayList<>(slices.size());
    randomizedSlices.addAll(slices);
    Collections.shuffle(randomizedSlices, random);

    for (Slice slice : randomizedSlices) {
      List<Replica> randomizedReplicas = new ArrayList<>();
      randomizedReplicas.addAll(slice.getReplicas());
      Collections.shuffle(randomizedReplicas, random);

      for (Replica replica : randomizedReplicas) {
        if (!activeReplicas || (liveNodes.contains(replica.getNodeName())
            && replica.getState() == Replica.State.ACTIVE)) {

          if (byCoreName && !collectionName.equals(replica.getStr(CORE_NAME_PROP))) {
            // if it's by core name, make sure they match
            continue;
          }
          if (replica.getStr(BASE_URL_PROP).equals(cores.getZkController().getBaseUrl())) {
            // don't count a local core
            continue;
          }

          if (origCorename != null) {
            coreUrl = replica.getStr(BASE_URL_PROP) + "/" + origCorename;
          } else {
            coreUrl = replica.getCoreUrl();
            if (coreUrl.endsWith("/")) {
              coreUrl = coreUrl.substring(0, coreUrl.length() - 1);
            }
          }

          return coreUrl;
        }
      }
    }
    return null;
  }

  protected Object _getHandler(){
    return handler;
  }

  private AuthorizationContext getAuthCtx() {

    String resource = getPath();

    SolrParams params = getQueryParams();
    final ArrayList<CollectionRequest> collectionRequests = new ArrayList<>();
    if (getCollectionsList() != null) {
      for (String collection : getCollectionsList()) {
        collectionRequests.add(new CollectionRequest(collection));
      }
    }

    // Extract collection name from the params in case of a Collection Admin request
    if (getPath().equals("/admin/collections")) {
      if (CREATE.isEqual(params.get("action"))||
          RELOAD.isEqual(params.get("action"))||
          DELETE.isEqual(params.get("action")))
        collectionRequests.add(new CollectionRequest(params.get("name")));
      else if (params.get(COLLECTION_PROP) != null)
        collectionRequests.add(new CollectionRequest(params.get(COLLECTION_PROP)));
    }
    
    // Handle the case when it's a /select request and collections are specified as a param
    if(resource.equals("/select") && params.get("collection") != null) {
      collectionRequests.clear();
      for(String collection:params.get("collection").split(",")) {
        collectionRequests.add(new CollectionRequest(collection));
      }
    }
    
    // Populate the request type if the request is select or update
    if(requestType == RequestType.UNKNOWN) {
      if(resource.startsWith("/select") || resource.startsWith("/get"))
        requestType = RequestType.READ;
      if(resource.startsWith("/update"))
        requestType = RequestType.WRITE;
    }

    // There's no collection explicitly mentioned, let's try and extract it from the core if one exists for
    // the purpose of processing this request.
    if (getCore() != null && (getCollectionsList() == null || getCollectionsList().size() == 0)) {
      collectionRequests.add(new CollectionRequest(getCore().getCoreDescriptor().getCollectionName()));
    }

    if (getQueryParams().get(COLLECTION_PROP) != null)
      collectionRequests.add(new CollectionRequest(getQueryParams().get(COLLECTION_PROP)));

    return new AuthorizationContext() {
      @Override
      public SolrParams getParams() {
        return solrReq.getParams();
      }

      @Override
      public Principal getUserPrincipal() {
        return getReq().getUserPrincipal();
      }

      @Override
      public String getHttpHeader(String s) {
        return getReq().getHeader(s);
      }
      
      @Override
      public Enumeration getHeaderNames() {
        return getReq().getHeaderNames();
      }

      @Override
      public List<CollectionRequest> getCollectionRequests() {
        return collectionRequests;
      }

      @Override
      public RequestType getRequestType() {
        return requestType;
      }
      
      public String getResource() {
        return path;
      }

      @Override
      public String getHttpMethod() {
        return getReq().getMethod();
      }

      @Override
      public Object getHandler() {
        return _getHandler();
      }

      @Override
      public String toString() {
        StringBuilder response = new StringBuilder("userPrincipal: [").append(getUserPrincipal()).append("]")
            .append(" type: [").append(requestType.toString()).append("], collections: [");
        for (CollectionRequest collectionRequest : collectionRequests) {
          response.append(collectionRequest.collectionName).append(", ");
        }
        if(collectionRequests.size() > 0)
          response.delete(response.length() - 1, response.length());
        
        response.append("], Path: [").append(resource).append("]");
        response.append(" path : ").append(path).append(" params :").append(solrReq.getParams());
        return response.toString();
      }

      @Override
      public String getRemoteAddr() {
        return getReq().getRemoteAddr();
      }

      @Override
      public String getRemoteHost() {
        return getReq().getRemoteHost();
      }
    };

  }

  static final String CONNECTION_HEADER = "Connection";
  static final String TRANSFER_ENCODING_HEADER = "Transfer-Encoding";
  static final String CONTENT_LENGTH_HEADER = "Content-Length";
  List<CommandOperation> parsedCommands;

  public List<CommandOperation> getCommands(boolean validateInput) {
    if (parsedCommands == null) {
      Iterable<ContentStream> contentStreams = solrReq.getContentStreams();
      if (contentStreams == null) parsedCommands = Collections.EMPTY_LIST;
      else {
        for (ContentStream contentStream : contentStreams) {
          try {
            parsedCommands = ApiBag.getCommandOperations(contentStream.getReader(), getValidators(), validateInput);
          } catch (IOException e) {
            throw new SolrException(ErrorCode.BAD_REQUEST, "Error reading commands");
          }
          break;
        }
      }
    }
    return CommandOperation.clone(parsedCommands);
  }
  protected Map2 getSpec() {
    return null;
  }

  protected Map<String, JsonSchemaValidator> getValidators(){
    return Collections.EMPTY_MAP;
  }


}<|MERGE_RESOLUTION|>--- conflicted
+++ resolved
@@ -37,13 +37,13 @@
 import java.util.HashSet;
 import java.util.Iterator;
 import java.util.List;
+import java.util.Locale;
 import java.util.Map;
 import java.util.Random;
 import java.util.Set;
 
+import com.google.common.collect.ImmutableSet;
 import org.apache.commons.io.IOUtils;
-import org.apache.commons.io.input.CloseShieldInputStream;
-import org.apache.commons.io.output.CloseShieldOutputStream;
 import org.apache.commons.lang.StringUtils;
 import org.apache.http.Header;
 import org.apache.http.HeaderIterator;
@@ -94,6 +94,7 @@
 import org.apache.solr.response.QueryResponseWriter;
 import org.apache.solr.response.QueryResponseWriterUtil;
 import org.apache.solr.response.SolrQueryResponse;
+import org.apache.solr.schema.IndexSchema;
 import org.apache.solr.security.AuthenticationPlugin;
 import org.apache.solr.security.AuthorizationContext;
 import org.apache.solr.security.AuthorizationContext.CollectionRequest;
@@ -498,8 +499,6 @@
         default: return action;
       }
     } catch (Throwable ex) {
-      log.error("ERROR" ,ex);
-
       sendError(ex);
       // walk the the entire cause chain to search for an Error
       Throwable t = ex;
@@ -646,7 +645,7 @@
         solrReq = new SolrQueryRequestBase(core, solrParams) {
         };
       }
-      QueryResponseWriter writer = getResponseWriter()/* core.getQueryResponseWriter(solrReq)*/;
+      QueryResponseWriter writer = core.getQueryResponseWriter(solrReq);
       writeResponse(solrResp, writer, Method.GET);
     } catch (Exception e) { // This error really does not matter
       exp = e;
@@ -792,11 +791,7 @@
     return result;
   }
 
-<<<<<<< HEAD
-  protected SolrCore getCoreByCollection(String collection) {
-=======
   private SolrCore getCoreByCollection(String collectionName) {
->>>>>>> 5eabffc7
     ZkStateReader zkStateReader = cores.getZkController().getZkStateReader();
 
     ClusterState clusterState = zkStateReader.getClusterState();
@@ -1040,7 +1035,7 @@
 
       @Override
       public Object getHandler() {
-        return _getHandler();
+        return handler;
       }
 
       @Override
