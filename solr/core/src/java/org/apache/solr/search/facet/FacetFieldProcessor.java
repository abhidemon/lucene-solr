/*
 * Licensed to the Apache Software Foundation (ASF) under one or more
 * contributor license agreements.  See the NOTICE file distributed with
 * this work for additional information regarding copyright ownership.
 * The ASF licenses this file to You under the Apache License, Version 2.0
 * (the "License"); you may not use this file except in compliance with
 * the License.  You may obtain a copy of the License at
 *
 *     http://www.apache.org/licenses/LICENSE-2.0
 *
 * Unless required by applicable law or agreed to in writing, software
 * distributed under the License is distributed on an "AS IS" BASIS,
 * WITHOUT WARRANTIES OR CONDITIONS OF ANY KIND, either express or implied.
 * See the License for the specific language governing permissions and
 * limitations under the License.
 */

package org.apache.solr.search.facet;

import java.io.IOException;
import java.util.ArrayList;
import java.util.Collections;
import java.util.HashMap;
import java.util.LinkedHashMap;
import java.util.List;
import java.util.Map;
import java.util.function.BiPredicate;
import java.util.function.Function;
import java.util.function.IntFunction;

import org.apache.lucene.index.LeafReaderContext;
import org.apache.lucene.search.Query;
import org.apache.lucene.util.PriorityQueue;
import org.apache.solr.common.util.SimpleOrderedMap;
import org.apache.solr.schema.FieldType;
import org.apache.solr.schema.SchemaField;
import org.apache.solr.search.DocSet;

import static org.apache.solr.search.facet.FacetContext.SKIP_FACET;

/**
 * Facet processing based on field values. (not range nor by query)
 * @see FacetField
 */
abstract class FacetFieldProcessor extends FacetProcessor<FacetField> {
  SchemaField sf;
  SlotAcc indexOrderAcc;
  int effectiveMincount;

  Map<String,AggValueSource> deferredAggs;  // null if none

  // TODO: push any of this down to base class?

  //
  // For sort="x desc", collectAcc would point to "x", and sortAcc would also point to "x".
  // collectAcc would be used to accumulate all buckets, and sortAcc would be used to sort those buckets.
  //
  SlotAcc collectAcc;  // Accumulator to collect across entire domain (in addition to the countAcc).  May be null.
  SlotAcc sortAcc;     // Accumulator to use for sorting *only* (i.e. not used for collection). May be an alias of countAcc, collectAcc, or indexOrderAcc
  SlotAcc[] otherAccs; // Accumulators that do not need to be calculated across all buckets.

  SpecialSlotAcc allBucketsAcc;  // this can internally refer to otherAccs and/or collectAcc. setNextReader should be called on otherAccs directly if they exist.

  FacetFieldProcessor(FacetContext fcontext, FacetField freq, SchemaField sf) {
    super(fcontext, freq);
    this.sf = sf;
    this.effectiveMincount = (int)(fcontext.isShard() ? Math.min(1 , freq.mincount) : freq.mincount);
  }

  /** This is used to create accs for second phase (or to create accs for all aggs) */
  @Override
  protected void createAccs(int docCount, int slotCount) throws IOException {
    if (accMap == null) {
      accMap = new LinkedHashMap<>();
    }

    // allow a custom count acc to be used
    if (countAcc == null) {
      countAcc = new CountSlotArrAcc(fcontext, slotCount);
      countAcc.key = "count";
    }

    if (accs != null) {
      // reuse these accs, but reset them first
      for (SlotAcc acc : accs) {
        acc.reset();
      }
      return;
    } else {
      accs = new SlotAcc[ freq.getFacetStats().size() ];
    }

    int accIdx = 0;
    for (Map.Entry<String,AggValueSource> entry : freq.getFacetStats().entrySet()) {
      SlotAcc acc = null;
      if (slotCount == 1) {
        acc = accMap.get(entry.getKey());
        if (acc != null) {
          acc.reset();
        }
      }
      if (acc == null) {
        acc = entry.getValue().createSlotAcc(fcontext, docCount, slotCount);
        acc.key = entry.getKey();
        accMap.put(acc.key, acc);
      }
      accs[accIdx++] = acc;
    }
  }

  void createCollectAcc(int numDocs, int numSlots) throws IOException {
    accMap = new LinkedHashMap<>();

    // we always count...
    // allow a subclass to set a custom counter.
    if (countAcc == null) {
      countAcc = new CountSlotArrAcc(fcontext, numSlots);
    }

    if ("count".equals(freq.sortVariable)) {
      sortAcc = countAcc;
      deferredAggs = freq.getFacetStats();
    } else if ("index".equals(freq.sortVariable)) {
      // allow subclass to set indexOrderAcc first
      if (indexOrderAcc == null) {
        // This sorting accumulator just goes by the slot number, so does not need to be collected
        // and hence does not need to find it's way into the accMap or accs array.
        indexOrderAcc = new SortSlotAcc(fcontext);
      }
      sortAcc = indexOrderAcc;
      deferredAggs = freq.getFacetStats();
    }

    // If we are going to return all buckets and if there are no subfacets (that would need a domain), then don't defer
    // any aggregation calculations to a second phase.  This way we can avoid calculating domains for each bucket, which
    // can be expensive.
    if (freq.limit == -1 && freq.subFacets.size() == 0) {
      accs = new SlotAcc[ freq.getFacetStats().size() ];
      int otherAccIdx = 0;
      for (Map.Entry<String,AggValueSource> entry : freq.getFacetStats().entrySet()) {
        AggValueSource agg = entry.getValue();
        SlotAcc acc = agg.createSlotAcc(fcontext, numDocs, numSlots);
        acc.key = entry.getKey();
        accMap.put(acc.key, acc);
        accs[otherAccIdx++] = acc;
      }
      if (accs.length == 1) {
        collectAcc = accs[0];
      } else {
        collectAcc = new MultiAcc(fcontext, accs);
      }

      if (sortAcc == null) {
        sortAcc = accMap.get(freq.sortVariable);
        assert sortAcc != null;
      }

      deferredAggs = null;
    }

    if (sortAcc == null) {
      AggValueSource sortAgg = freq.getFacetStats().get(freq.sortVariable);
      if (sortAgg != null) {
        collectAcc = sortAgg.createSlotAcc(fcontext, numDocs, numSlots);
        collectAcc.key = freq.sortVariable; // TODO: improve this
      }
      sortAcc = collectAcc;
      deferredAggs = new HashMap<>(freq.getFacetStats());
      deferredAggs.remove(freq.sortVariable);
    }

    if (deferredAggs == null || deferredAggs.size() == 0) {
      deferredAggs = null;
    }

    boolean needOtherAccs = freq.allBuckets;  // TODO: use for missing too...

    if (!needOtherAccs) {
      // we may need them later, but we don't want to create them now
      // otherwise we won't know if we need to call setNextReader on them.
      return;
    }

    // create the deferred aggs up front for use by allBuckets
    createOtherAccs(numDocs, 1);
  }

  private void createOtherAccs(int numDocs, int numSlots) throws IOException {
    if (otherAccs != null) {
      // reuse existing accumulators
      for (SlotAcc acc : otherAccs) {
        acc.reset();  // todo - make reset take numDocs and numSlots?
      }
      return;
    }

    int numDeferred = deferredAggs == null ? 0 : deferredAggs.size();
    if (numDeferred <= 0) return;

    otherAccs = new SlotAcc[ numDeferred ];

    int otherAccIdx = 0;
    for (Map.Entry<String,AggValueSource> entry : deferredAggs.entrySet()) {
      AggValueSource agg = entry.getValue();
      SlotAcc acc = agg.createSlotAcc(fcontext, numDocs, numSlots);
      acc.key = entry.getKey();
      accMap.put(acc.key, acc);
      otherAccs[otherAccIdx++] = acc;
    }

    if (numDeferred == freq.getFacetStats().size()) {
      // accs and otherAccs are the same...
      accs = otherAccs;
    }
  }

  int collectFirstPhase(DocSet docs, int slot) throws IOException {
    int num = -1;
    if (collectAcc != null) {
      num = collectAcc.collect(docs, slot);
    }
    if (allBucketsAcc != null) {
      num = allBucketsAcc.collect(docs, slot);
    }
    return num >= 0 ? num : docs.size();
  }

  void collectFirstPhase(int segDoc, int slot) throws IOException {
    if (collectAcc != null) {
      collectAcc.collect(segDoc, slot);
    }
    if (allBucketsAcc != null) {
      allBucketsAcc.collect(segDoc, slot);
    }
  }

  /** Processes the collected data to finds the top slots, and composes it in the response NamedList. */
  SimpleOrderedMap<Object> findTopSlots(final int numSlots, final int slotCardinality,
                                        IntFunction<Comparable> bucketValFromSlotNumFunc,
                                        Function<Comparable, String> fieldQueryValFunc) throws IOException {
    int numBuckets = 0;

    final int off = fcontext.isShard() ? 0 : (int) freq.offset;

    long effectiveLimit = Integer.MAX_VALUE; // use max-int instead of max-long to avoid overflow
    if (freq.limit >= 0) {
      effectiveLimit = freq.limit;
      if (fcontext.isShard()) {
        if (freq.overrequest == -1) {
          // add over-request if this is a shard request and if we have a small offset (large offsets will already be gathering many more buckets than needed)
          if (freq.offset < 10) {
            effectiveLimit = (long) (effectiveLimit * 1.1 + 4); // default: add 10% plus 4 (to overrequest for very small limits)
          }
        } else {
          effectiveLimit += freq.overrequest;
        }
      }
    }


    final int sortMul = freq.sortDirection.getMultiplier();

    int maxTopVals = (int) (effectiveLimit >= 0 ? Math.min(freq.offset + effectiveLimit, Integer.MAX_VALUE - 1) : Integer.MAX_VALUE - 1);
    maxTopVals = Math.min(maxTopVals, slotCardinality);
    final SlotAcc sortAcc = this.sortAcc, indexOrderAcc = this.indexOrderAcc;
    final BiPredicate<Slot,Slot> orderPredicate;
    if (indexOrderAcc != null && indexOrderAcc != sortAcc) {
      orderPredicate = (a, b) -> {
        int cmp = sortAcc.compare(a.slot, b.slot) * sortMul;
        return cmp == 0 ? (indexOrderAcc.compare(a.slot, b.slot) > 0) : cmp < 0;
      };
    } else {
      orderPredicate = (a, b) -> {
        int cmp = sortAcc.compare(a.slot, b.slot) * sortMul;
        return cmp == 0 ? b.slot < a.slot : cmp < 0;
      };
    }
    final PriorityQueue<Slot> queue = new PriorityQueue<Slot>(maxTopVals) {
      @Override
      protected boolean lessThan(Slot a, Slot b) { return orderPredicate.test(a, b); }
    };

    // note: We avoid object allocation by having a Slot and re-using the 'bottom'.
    Slot bottom = null;
    Slot scratchSlot = new Slot();
    for (int slotNum = 0; slotNum < numSlots; slotNum++) {

      // screen out buckets not matching mincount
      if (effectiveMincount > 0) {
        int count = countAcc.getCount(slotNum);
        if (count  < effectiveMincount) {
          if (count > 0)
            numBuckets++;  // Still increment numBuckets as long as we have some count.  This is for consistency between distrib and non-distrib mode.
          continue;
        }
      }

      numBuckets++;

      if (bottom != null) {
        scratchSlot.slot = slotNum; // scratchSlot is only used to hold this slotNum for the following line
        if (orderPredicate.test(bottom, scratchSlot)) {
          bottom.slot = slotNum;
          bottom = queue.updateTop();
        }
      } else if (effectiveLimit > 0) {
        // queue not full
        Slot s = new Slot();
        s.slot = slotNum;
        queue.add(s);
        if (queue.size() >= maxTopVals) {
          bottom = queue.top();
        }
      }
    }

    assert queue.size() <= numBuckets;

    SimpleOrderedMap<Object> res = new SimpleOrderedMap<>();
    if (freq.numBuckets) {
      if (!fcontext.isShard()) {
        res.add("numBuckets", numBuckets);
      } else {
        calculateNumBuckets(res);
      }
    }

    FacetDebugInfo fdebug = fcontext.getDebugInfo();
    if (fdebug != null) fdebug.putInfoItem("numBuckets", (long) numBuckets);

    if (freq.allBuckets) {
      SimpleOrderedMap<Object> allBuckets = new SimpleOrderedMap<>();
      // countAcc.setValues(allBuckets, allBucketsSlot);
      allBuckets.add("count", allBucketsAcc.getSpecialCount());
      allBucketsAcc.setValues(allBuckets, -1); // -1 slotNum is unused for SpecialSlotAcc
      // allBuckets currently doesn't execute sub-facets (because it doesn't change the domain?)
      res.add("allBuckets", allBuckets);
    }

    if (freq.missing) {
      // TODO: it would be more efficient to build up a missing DocSet if we need it here anyway.
      SimpleOrderedMap<Object> missingBucket = new SimpleOrderedMap<>();
      fillBucket(missingBucket, getFieldMissingQuery(fcontext.searcher, freq.field), null, false, null);
      res.add("missing", missingBucket);
    }

    // if we are deep paging, we don't have to order the highest "offset" counts.
    int collectCount = Math.max(0, queue.size() - off);
    assert collectCount <= maxTopVals;
    int[] sortedSlots = new int[collectCount];
    for (int i = collectCount - 1; i >= 0; i--) {
      sortedSlots[i] = queue.pop().slot;
    }

    ArrayList<SimpleOrderedMap> bucketList = new ArrayList<>(collectCount);
    res.add("buckets", bucketList);

    boolean needFilter = deferredAggs != null || freq.getSubFacets().size() > 0;

    for (int slotNum : sortedSlots) {
      SimpleOrderedMap<Object> bucket = new SimpleOrderedMap<>();
      Comparable val = bucketValFromSlotNumFunc.apply(slotNum);
      bucket.add("val", val);

      Query filter = needFilter ? sf.getType().getFieldQuery(null, sf, fieldQueryValFunc.apply(val)) : null;

      fillBucket(bucket, countAcc.getCount(slotNum), slotNum, null, filter);

      bucketList.add(bucket);
    }

    return res;
  }

  private void calculateNumBuckets(SimpleOrderedMap<Object> target) throws IOException {
    DocSet domain = fcontext.base;
    if (freq.prefix != null) {
      Query prefixFilter = sf.getType().getPrefixQuery(null, sf, freq.prefix);
      domain = fcontext.searcher.getDocSet(prefixFilter, domain);
    }

    HLLAgg agg = new HLLAgg(freq.field);
    SlotAcc acc = agg.createSlotAcc(fcontext, domain.size(), 1);
    acc.collect(domain, 0);
    acc.key = "numBuckets";
    acc.setValues(target, 0);
  }

  private static class Slot {
    int slot;
  }

  private void fillBucket(SimpleOrderedMap<Object> target, int count, int slotNum, DocSet subDomain, Query filter) throws IOException {
    target.add("count", count);
    if (count <= 0 && !freq.processEmpty) return;

    if (collectAcc != null && slotNum >= 0) {
      collectAcc.setValues(target, slotNum);
    }

    createOtherAccs(-1, 1);

    if (otherAccs == null && freq.subFacets.isEmpty()) return;

    if (subDomain == null) {
      subDomain = fcontext.searcher.getDocSet(filter, fcontext.base);
    }

    // if no subFacets, we only need a DocSet
    // otherwise we need more?
    // TODO: save something generic like "slotNum" in the context and use that to implement things like filter exclusion if necessary?
    // Hmmm, but we need to look up some stuff anyway (for the label?)
    // have a method like "DocSet applyConstraint(facet context, DocSet parent)"
    // that's needed for domain changing things like joins anyway???

    if (otherAccs != null) {
      // do acc at a time (traversing domain each time) or do all accs for each doc?
      for (SlotAcc acc : otherAccs) {
        acc.reset(); // TODO: only needed if we previously used for allBuckets or missing
        acc.collect(subDomain, 0);
        acc.setValues(target, 0);
      }
    }

    processSubs(target, filter, subDomain, false, null);
  }

  @Override
  protected void processStats(SimpleOrderedMap<Object> bucket, DocSet docs, int docCount) throws IOException {
    if (docCount == 0 && !freq.processEmpty || freq.getFacetStats().size() == 0) {
      bucket.add("count", docCount);
      return;
    }
    createAccs(docCount, 1);
    int collected = collect(docs, 0);

    // countAcc.incrementCount(0, collected);  // should we set the counton the acc instead of just passing it?

    assert collected == docCount;
    addStats(bucket, collected, 0);
  }

  // overrides but with different signature!
  private void addStats(SimpleOrderedMap<Object> target, int count, int slotNum) throws IOException {
    target.add("count", count);
    if (count > 0 || freq.processEmpty) {
      for (SlotAcc acc : accs) {
        acc.setValues(target, slotNum);
      }
    }
  }

  @Override
  void setNextReader(LeafReaderContext ctx) throws IOException {
    // base class calls this (for missing bucket...) ...  go over accs[] in that case
    super.setNextReader(ctx);
  }

  void setNextReaderFirstPhase(LeafReaderContext ctx) throws IOException {
    if (collectAcc != null) {
      collectAcc.setNextReader(ctx);
    }
    if (otherAccs != null) {
      for (SlotAcc acc : otherAccs) {
        acc.setNextReader(ctx);
      }
    }
  }

  static class MultiAcc extends SlotAcc {
    final SlotAcc[] subAccs;

    MultiAcc(FacetContext fcontext, SlotAcc[] subAccs) {
      super(fcontext);
      this.subAccs = subAccs;
    }

    @Override
    public void collect(int doc, int slot) throws IOException {
      for (SlotAcc acc : subAccs) {
        acc.collect(doc, slot);
      }
    }

    @Override
    public int compare(int slotA, int slotB) {
      throw new UnsupportedOperationException();
    }

    @Override
    public Object getValue(int slotNum) throws IOException {
      throw new UnsupportedOperationException();
    }

    @Override
    public void reset() throws IOException {
      for (SlotAcc acc : subAccs) {
        acc.reset();
      }
    }

    @Override
    public void resize(Resizer resizer) {
      for (SlotAcc acc : subAccs) {
        acc.resize(resizer);
      }
    }

    @Override
    public void setValues(SimpleOrderedMap<Object> bucket, int slotNum) throws IOException {
      for (SlotAcc acc : subAccs) {
        acc.setValues(bucket, slotNum);
      }
    }
  }


  static class SpecialSlotAcc extends SlotAcc {
    SlotAcc collectAcc;
    SlotAcc[] otherAccs;
    int collectAccSlot;
    int otherAccsSlot;
    long count;

    SpecialSlotAcc(FacetContext fcontext, SlotAcc collectAcc, int collectAccSlot, SlotAcc[] otherAccs, int otherAccsSlot) {
      super(fcontext);
      this.collectAcc = collectAcc;
      this.collectAccSlot = collectAccSlot;
      this.otherAccs = otherAccs;
      this.otherAccsSlot = otherAccsSlot;
    }

    public int getCollectAccSlot() { return collectAccSlot; }
    public int getOtherAccSlot() { return otherAccsSlot; }

    long getSpecialCount() {
      return count;
    }

    @Override
    public void collect(int doc, int slot) throws IOException {
      assert slot != collectAccSlot || slot < 0;
      count++;
      if (collectAcc != null) {
        collectAcc.collect(doc, collectAccSlot);
      }
      if (otherAccs != null) {
        for (SlotAcc otherAcc : otherAccs) {
          otherAcc.collect(doc, otherAccsSlot);
        }
      }
    }

    @Override
    public void setNextReader(LeafReaderContext readerContext) throws IOException {
      // collectAcc and otherAccs will normally have setNextReader called directly on them.
      // This, however, will be used when collect(DocSet,slot) variant is used on this Acc.
      if (collectAcc != null) {
        collectAcc.setNextReader(readerContext);
      }
      if (otherAccs != null) {
        for (SlotAcc otherAcc : otherAccs) {
          otherAcc.setNextReader(readerContext);
        }
      }
    }

    @Override
    public int compare(int slotA, int slotB) {
      throw new UnsupportedOperationException();
    }

    @Override
    public Object getValue(int slotNum) throws IOException {
      throw new UnsupportedOperationException();
    }

    @Override
    public void setValues(SimpleOrderedMap<Object> bucket, int slotNum) throws IOException {
      if (collectAcc != null) {
        collectAcc.setValues(bucket, collectAccSlot);
      }
      if (otherAccs != null) {
        for (SlotAcc otherAcc : otherAccs) {
          otherAcc.setValues(bucket, otherAccsSlot);
        }
      }
    }

    @Override
    public void reset() {
      // reset should be called on underlying accs
      // TODO: but in case something does need to be done here, should we require this method to be called but do nothing for now?
      throw new UnsupportedOperationException();
    }

    @Override
    public void resize(Resizer resizer) {
      // someone else will call resize on collectAcc directly
      if (collectAccSlot >= 0) {
        collectAccSlot = resizer.getNewSlot(collectAccSlot);
      }
    }
  }


  /*
   "qfacet":{"cat2":{"_l":["A"]}},
   "all":{"_s":[[
     "all",
     {"cat3":{"_l":["A"]}}]]},
   "cat1":{"_l":["A"]}}}
<<<<<<< HEAD

=======
>>>>>>> ea79c668
   */

  static <T> List<T> asList(Object list) {
    return list != null ? (List<T>)list : Collections.EMPTY_LIST;
  }

  protected SimpleOrderedMap<Object> refineFacets() throws IOException {
    boolean skipThisFacet = (fcontext.flags & SKIP_FACET) != 0;


    List leaves = asList(fcontext.facetInfo.get("_l"));        // We have not seen this bucket: do full faceting for this bucket, including all sub-facets
    List<List> skip = asList(fcontext.facetInfo.get("_s"));    // We have seen this bucket, so skip stats on it, and skip sub-facets except for the specified sub-facets that should calculate specified buckets.
    List<List> partial = asList(fcontext.facetInfo.get("_p")); // We have not seen this bucket, do full faceting for this bucket, and most sub-facets... but some sub-facets are partial and should only visit specified buckets.

    // For leaf refinements, we do full faceting for each leaf bucket.  Any sub-facets of these buckets will be fully evaluated.  Because of this, we should never
    // encounter leaf refinements that have sub-facets that return partial results.

    SimpleOrderedMap<Object> res = new SimpleOrderedMap<>();
    List<SimpleOrderedMap> bucketList = new ArrayList<>( leaves.size() + skip.size() + partial.size() );
    res.add("buckets", bucketList);

    // TODO: an alternate implementations can fill all accs at once
    createAccs(-1, 1);

    for (Object bucketVal : leaves) {
      bucketList.add( refineBucket(bucketVal, false, null) );
    }

    for (List bucketAndFacetInfo : skip) {
      assert bucketAndFacetInfo.size() == 2;
      Object bucketVal = bucketAndFacetInfo.get(0);
      Map<String,Object> facetInfo = (Map<String, Object>) bucketAndFacetInfo.get(1);

      bucketList.add( refineBucket(bucketVal, true, facetInfo ) );
    }

    // The only difference between skip and missing is the value of "skip" passed to refineBucket
    for (List bucketAndFacetInfo : partial) {
      assert bucketAndFacetInfo.size() == 2;
      Object bucketVal = bucketAndFacetInfo.get(0);
      Map<String,Object> facetInfo = (Map<String, Object>) bucketAndFacetInfo.get(1);

      bucketList.add( refineBucket(bucketVal, false, facetInfo ) );
    }

    if (freq.missing) {
      Map<String,Object> bucketFacetInfo = (Map<String,Object>)fcontext.facetInfo.get("missing");

      if (bucketFacetInfo != null || !skipThisFacet) {
        SimpleOrderedMap<Object> missingBucket = new SimpleOrderedMap<>();
        fillBucket(missingBucket, getFieldMissingQuery(fcontext.searcher, freq.field), null, skipThisFacet, bucketFacetInfo);
        res.add("missing", missingBucket);
      }
    }

<<<<<<< HEAD
=======
    if (freq.numBuckets && !skipThisFacet) {
      calculateNumBuckets(res);
    }

>>>>>>> ea79c668
    // If there are just a couple of leaves, and if the domain is large, then
    // going by term is likely the most efficient?
    // If the domain is small, or if the number of leaves is large, then doing
    // the normal collection method may be best.

    return res;
  }

  private SimpleOrderedMap<Object> refineBucket(Object bucketVal, boolean skip, Map<String,Object> facetInfo) throws IOException {
    SimpleOrderedMap<Object> bucket = new SimpleOrderedMap<>();
    FieldType ft = sf.getType();
    bucket.add("val", bucketVal);
    // String internal = ft.toInternal( tobj.toString() );  // TODO - we need a better way to get from object to query...

    Query domainQ = ft.getFieldQuery(null, sf, bucketVal.toString());

    fillBucket(bucket, domainQ, null, skip, facetInfo);

    return bucket;
  }

}<|MERGE_RESOLUTION|>--- conflicted
+++ resolved
@@ -610,10 +610,6 @@
      "all",
      {"cat3":{"_l":["A"]}}]]},
    "cat1":{"_l":["A"]}}}
-<<<<<<< HEAD
-
-=======
->>>>>>> ea79c668
    */
 
   static <T> List<T> asList(Object list) {
@@ -669,13 +665,10 @@
       }
     }
 
-<<<<<<< HEAD
-=======
     if (freq.numBuckets && !skipThisFacet) {
       calculateNumBuckets(res);
     }
 
->>>>>>> ea79c668
     // If there are just a couple of leaves, and if the domain is large, then
     // going by term is likely the most efficient?
     // If the domain is small, or if the number of leaves is large, then doing
