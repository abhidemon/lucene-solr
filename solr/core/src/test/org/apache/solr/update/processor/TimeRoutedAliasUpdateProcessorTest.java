/*
 * Licensed to the Apache Software Foundation (ASF) under one or more
 * contributor license agreements.  See the NOTICE file distributed with
 * this work for additional information regarding copyright ownership.
 * The ASF licenses this file to You under the Apache License, Version 2.0
 * (the "License"); you may not use this file except in compliance with
 * the License.  You may obtain a copy of the License at
 *
 *     http://www.apache.org/licenses/LICENSE-2.0
 *
 * Unless required by applicable law or agreed to in writing, software
 * distributed under the License is distributed on an "AS IS" BASIS,
 * WITHOUT WARRANTIES OR CONDITIONS OF ANY KIND, either express or implied.
 * See the License for the specific language governing permissions and
 * limitations under the License.
 */

package org.apache.solr.update.processor;

import java.io.IOException;
import java.time.Instant;
import java.time.temporal.ChronoUnit;
import java.util.ArrayList;
import java.util.Arrays;
import java.util.Collections;
import java.util.Date;
import java.util.List;
import java.util.concurrent.ExecutorService;
import java.util.concurrent.Future;

import org.apache.lucene.util.IOUtils;
import org.apache.solr.client.solrj.SolrClient;
import org.apache.solr.client.solrj.SolrRequest;
import org.apache.solr.client.solrj.SolrServerException;
import org.apache.solr.client.solrj.impl.CloudSolrClient;
import org.apache.solr.client.solrj.request.CollectionAdminRequest;
import org.apache.solr.client.solrj.request.ConfigSetAdminRequest;
import org.apache.solr.client.solrj.request.V2Request;
import org.apache.solr.client.solrj.response.ConfigSetAdminResponse;
import org.apache.solr.client.solrj.response.FieldStatsInfo;
import org.apache.solr.client.solrj.response.QueryResponse;
import org.apache.solr.client.solrj.response.UpdateResponse;
import org.apache.solr.cloud.SolrCloudTestCase;
import org.apache.solr.common.SolrDocumentList;
import org.apache.solr.common.SolrException;
import org.apache.solr.common.SolrInputDocument;
import org.apache.solr.common.cloud.ZkStateReader;
import org.apache.solr.common.util.ExecutorUtil;
import org.apache.solr.common.util.NamedList;
import org.apache.solr.handler.admin.ConfigSetsHandlerApi;
import org.apache.solr.request.SolrQueryRequest;
import org.apache.solr.response.SolrQueryResponse;
import org.apache.solr.util.DefaultSolrThreadFactory;
import org.junit.AfterClass;
import org.junit.Before;
import org.junit.BeforeClass;
import org.junit.Test;

public class TimeRoutedAliasUpdateProcessorTest extends SolrCloudTestCase {

  static final String configName = "timeConfig";
  static final String alias = "myalias";
  static final String timeField = "timestamp_dt";
  static final String intField = "integer_i";

  static SolrClient solrClient;

  private int lastDocId = 0;
  private int numDocsDeletedOrFailed = 0;

  @BeforeClass
  public static void setupCluster() throws Exception {
    configureCluster(2).configure();
    solrClient = getCloudSolrClient(cluster);
  }

  @AfterClass
  public static void finish() throws Exception {
    IOUtils.close(solrClient);
  }

  //TODO this is necessary when -Dtests.iters but why? Some other tests aren't affected
  @Before
  public void doBefore() throws Exception {
    for (String col : CollectionAdminRequest.listCollections(solrClient)) {
      CollectionAdminRequest.deleteCollection(col).process(solrClient);
    }
  }

  @Test
  public void test() throws Exception {

    // First create a configSet
    // Then we create a collection with the name of the eventual config.
    // We configure it, and ultimately delete the collection, leaving a modified config-set behind.
    // Then when we create the "real" collections referencing this modified config-set.
    final ConfigSetAdminRequest.Create adminRequest = new ConfigSetAdminRequest.Create();
    adminRequest.setConfigSetName(configName);
    adminRequest.setBaseConfigSetName("_default");
    ConfigSetAdminResponse adminResponse = adminRequest.process(solrClient);
    assertEquals(adminResponse.getStatus(), 0);

    CollectionAdminRequest.createCollection(configName, configName,1, 1).process(solrClient);
    // manipulate the config...

    String conf = "{" +
        "  'set-user-property' : {'timePartitionAliasName':'" + alias + "'}," + // no data driven
        "  'set-user-property' : {'update.autoCreateFields':false}," + // no data driven
        "  'add-updateprocessor' : {" +
        "    'name':'tolerant', 'class':'solr.TolerantUpdateProcessorFactory'" +
        "  }," +
        "  'add-updateprocessor' : {" + // for testing
        "    'name':'inc', 'class':'" + IncrementURPFactory.class.getName() + "'," +
        "    'fieldName':'" + intField + "'" +
        "  }," +
        "}";
    checkNoError(solrClient.request(new V2Request.Builder("/collections/" + configName + "/config")
        .withMethod(SolrRequest.METHOD.POST)
<<<<<<< HEAD
        .withPayload(conf).build()));
=======
        .withPayload("{" +
            "  'set-user-property' : {'timePartitionAliasName':'" + alias + "'}," + // no data driven
            "  'set-user-property' : {'update.autoCreateFields':false}," + // no data driven
            "  'add-updateprocessor' : {" +
            "    'name':'tolerant', 'class':'solr.TolerantUpdateProcessorFactory'" +
            "  }," +
            "  'add-updateprocessor' : {" + // for testing
            "    'name':'inc', 'class':'" + IncrementURPFactory.class.getName() + "'," +
            "    'fieldName':'" + intField + "'" +
            "  }," +
            "}").build()));
    // only sometimes test with "tolerant" URP
    final String urpNames = "inc" + (random().nextBoolean() ? ",tolerant" : "");
>>>>>>> 0d558117
    checkNoError(solrClient.request(new V2Request.Builder("/collections/" + configName + "/config/params")
        .withMethod(SolrRequest.METHOD.POST)
        .withPayload("{" +
            "  'set' : {" +
            "    '_UPDATE' : {'processor':'" + urpNames + "'}" +
            "  }" +
            "}").build()));
    CollectionAdminRequest.deleteCollection(configName).process(solrClient);

    assertTrue(
        new ConfigSetAdminRequest.List().process(solrClient).getConfigSets()
            .contains(configName)
    );

    // start with one collection and an alias for it
    final String col23rd = alias + "_2017-10-23";
    CollectionAdminRequest.createCollection(col23rd, configName, 2, 2)
        .setMaxShardsPerNode(2)
        .withProperty(TimeRoutedAliasUpdateProcessor.TIME_PARTITION_ALIAS_NAME_CORE_PROP, alias)
        .process(solrClient);

    List<String> retrievedConfigSetNames = new ConfigSetAdminRequest.List().process(solrClient).getConfigSets();
    List<String> expectedConfigSetNames = Arrays.asList("_default", configName);
    assertTrue("We only expect 2 configSets",
        expectedConfigSetNames.size() == retrievedConfigSetNames.size());
    assertTrue("ConfigNames should be :"+expectedConfigSetNames,expectedConfigSetNames.containsAll(retrievedConfigSetNames) && retrievedConfigSetNames.containsAll(expectedConfigSetNames));

    CollectionAdminRequest.createAlias(alias, col23rd).process(solrClient);
    //TODO use SOLR-11617 client API to set alias metadata
    final ZkStateReader zkStateReader = cluster.getSolrClient().getZkStateReader();

    zkStateReader.aliasesHolder.applyModificationAndExportToZk(a ->
        a.cloneWithCollectionAliasMetadata(alias, TimeRoutedAliasUpdateProcessor.ROUTER_FIELD_METADATA, timeField)
        .cloneWithCollectionAliasMetadata(alias, "collection-create.collection.configName", configName)
        .cloneWithCollectionAliasMetadata(alias, "collection-create.numShards", "1")
        .cloneWithCollectionAliasMetadata(alias, "collection-create.replicationFactor", "1")
        .cloneWithCollectionAliasMetadata(alias, "router.interval", "+1DAY"));

    // now we index a document
    assertUpdateResponse(solrClient.add(alias, newDoc(Instant.parse("2017-10-23T00:00:00Z"))));
    solrClient.commit(alias);
    //assertDocRoutedToCol(lastDocId, col23rd);
    assertInvariants(col23rd);

    // a document that is too old
    testFailedDocument(Instant.parse("2017-10-01T00:00:00Z"), "couldn't be routed");

    // a document which is too far into the future
    testFailedDocument(Instant.now().plus(30, ChronoUnit.MINUTES), "too far in the future");

    // add another collection, add to alias  (soonest comes first)
    final String col24th = alias + "_2017-10-24";
    CollectionAdminRequest.createCollection(col24th, configName,  1, 1) // more shards and replicas now
        .withProperty("timePartitionAliasName", alias)
        .process(solrClient);
    CollectionAdminRequest.createAlias(alias, col24th + "," + col23rd).process(solrClient);

    // index 3 documents in a random fashion
    addDocsAndCommit(
        newDoc(Instant.parse("2017-10-23T00:00:00Z")),
        newDoc(Instant.parse("2017-10-24T01:00:00Z")),
        newDoc(Instant.parse("2017-10-24T02:00:00Z"))
    );
    assertInvariants(col24th, col23rd);

    // assert that the IncrementURP has updated all '0' to '1'
    final SolrDocumentList checkIncResults = solrClient.query(alias, params("q", "NOT " + intField + ":1")).getResults();
    assertEquals(checkIncResults.toString(), 0, checkIncResults.getNumFound());

    //delete a random document id; ensure we don't find it
    int idToDelete = 1 + random().nextInt(lastDocId);
    if (idToDelete == 2 || idToDelete == 3) { // these didn't make it
      idToDelete = 4;
    }
    assertUpdateResponse(solrClient.deleteById(alias, Integer.toString(idToDelete)));
    assertUpdateResponse(solrClient.commit(alias));
    numDocsDeletedOrFailed++;
    assertInvariants(col24th, col23rd);

    // delete the Oct23rd (save memory)...
    //   make sure we track that we are effectively deleting docs there
    numDocsDeletedOrFailed += solrClient.query(col23rd, params("q", "*:*", "rows", "0")).getResults().getNumFound();
    //   remove from alias
    CollectionAdminRequest.createAlias(alias, col24th).process(solrClient);
    //   delete the collection
    CollectionAdminRequest.deleteCollection(col23rd).process(solrClient);

    // now we're going to add documents that will trigger more collections to be created
    //   for 25th & 26th
    addDocsAndCommit(
        newDoc(Instant.parse("2017-10-24T03:00:00Z")),
        newDoc(Instant.parse("2017-10-25T04:00:00Z")),
        newDoc(Instant.parse("2017-10-26T05:00:00Z"))
    );
    assertInvariants(alias + "_2017-10-26", alias + "_2017-10-25", col24th);
  }

  private void testFailedDocument(Instant timestamp, String errorMsg) throws SolrServerException, IOException {
    try {
      final UpdateResponse resp = solrClient.add(alias, newDoc(timestamp));
      // if we have a TolerantUpdateProcessor then we see it there)
      final Object errors = resp.getResponseHeader().get("errors"); // Tolerant URP
      assertTrue(errors != null && errors.toString().contains(errorMsg));
    } catch (SolrException e) {
      assertTrue(e.getMessage().contains(errorMsg));
    }
    numDocsDeletedOrFailed++;
  }

  private void checkNoError(NamedList<Object> response) { //TODO rename
    Object errors = response.get("errorMessages");
    assertNull("" + errors, errors);
  }

  /** Adds these documents and commits, returning when they are committed.
   * We randomly go about this in different ways. */
  private void addDocsAndCommit(SolrInputDocument... solrInputDocuments) throws Exception {
    // we assume all docs will be added (none too old/new to cause exception)
    Collections.shuffle(Arrays.asList(solrInputDocuments), random());

    // this is a list of the collections & the alias name.  Use to pick randomly where to send.
    //   (it doesn't matter where we send docs since the alias is honored at the URP level)
    List<String> collections = new ArrayList<>();
    collections.add(alias);
    collections.addAll(new CollectionAdminRequest.ListAliases().process(solrClient).getAliasesAsLists().get(alias));

    int commitWithin = random().nextBoolean() ? -1 : 500; // if -1, we commit explicitly instead
    int numDocsBefore = queryNumDocs();
    if (random().nextBoolean()) {
      // Send in separate threads. Choose random collection & solrClient
      try (CloudSolrClient solrClient = getCloudSolrClient(cluster)) {
        ExecutorService exec = ExecutorUtil.newMDCAwareFixedThreadPool(1 + random().nextInt(2),
            new DefaultSolrThreadFactory(getTestName()));
        List<Future<UpdateResponse>> futures = new ArrayList<>(solrInputDocuments.length);
        for (SolrInputDocument solrInputDocument : solrInputDocuments) {
          String col = collections.get(random().nextInt(collections.size()));
          futures.add(exec.submit(() -> solrClient.add(col, solrInputDocument, commitWithin)));
        }
        for (Future<UpdateResponse> future : futures) {
          assertUpdateResponse(future.get());
        }
        // at this point there shouldn't be any tasks running
        assertEquals(0, exec.shutdownNow().size());
      }
    } else {
      // send in a batch.
      String col = collections.get(random().nextInt(collections.size()));
      try (CloudSolrClient solrClient = getCloudSolrClient(cluster)) {
        assertUpdateResponse(solrClient.add(col, Arrays.asList(solrInputDocuments), commitWithin));
      }
    }
    String col = collections.get(random().nextInt(collections.size()));
    if (commitWithin == -1) {
      solrClient.commit(col);
    } else {
      // check that it all got committed eventually
      int numDocs = queryNumDocs();
      if (numDocs == numDocsBefore + solrInputDocuments.length) {
        System.err.println("Docs committed sooner than expected.  Bug or slow test env?");
        return;
      }
      // wait until it's committed, plus some play time for commit to become visible
      Thread.sleep(commitWithin + 200);
      numDocs = queryNumDocs();
      assertEquals("not committed.  Bug or a slow test?",
          numDocsBefore + solrInputDocuments.length, numDocs);
    }
  }

  private void assertUpdateResponse(UpdateResponse rsp) {
    // use of TolerantUpdateProcessor can cause non-thrown "errors" that we need to check for
    List errors = (List) rsp.getResponseHeader().get("errors");
    assertTrue("Expected no errors: " + errors,errors == null || errors.isEmpty());
  }

  private int queryNumDocs() throws SolrServerException, IOException {
    return (int) solrClient.query(alias, params("q", "*:*", "rows", "0")).getResults().getNumFound();
  }

  private void assertInvariants(String... expectedColls) throws IOException, SolrServerException {
    final int expectNumFound = lastDocId - numDocsDeletedOrFailed; //lastDocId is effectively # generated docs

    final List<String> cols = new CollectionAdminRequest.ListAliases().process(solrClient).getAliasesAsLists().get(alias);
    assert !cols.isEmpty();

    assertArrayEquals("expected reverse sorted",
        cols.stream().sorted(Collections.reverseOrder()).toArray(),
        cols.toArray());

    int totalNumFound = 0;
    Instant colEndInstant = null; // exclusive end
    for (String col : cols) { // ASSUMPTION: reverse sorted order
      final Instant colStartInstant = TimeRoutedAliasUpdateProcessor.parseInstantFromCollectionName(alias, col);
      final QueryResponse colStatsResp = solrClient.query(col, params(
          "q", "*:*",
          "rows", "0",
          "stats", "true",
          "stats.field", timeField));
      long numFound = colStatsResp.getResults().getNumFound();
      if (numFound > 0) {
        totalNumFound += numFound;
        final FieldStatsInfo timestampStats = colStatsResp.getFieldStatsInfo().get(timeField);
        assertTrue(colStartInstant.toEpochMilli() <= ((Date)timestampStats.getMin()).getTime());
        if (colEndInstant != null) {
          assertTrue(colEndInstant.toEpochMilli() > ((Date)timestampStats.getMax()).getTime());
        }
      }

      colEndInstant = colStartInstant; // next older segment will max out at our current start time
    }
    assertEquals(expectNumFound, totalNumFound);
    assertArrayEquals(expectedColls, cols.toArray());
  }

  private SolrInputDocument newDoc(Instant timestamp) {
    return sdoc("id", Integer.toString(++lastDocId),
        timeField, timestamp.toString(),
        intField, "0"); // always 0
  }

  @Test
  public void testParse() {
    assertEquals(Instant.parse("2017-10-02T03:04:05Z"),
      TimeRoutedAliasUpdateProcessor.parseInstantFromCollectionName(alias, alias + "_2017-10-02_03_04_05"));
    assertEquals(Instant.parse("2017-10-02T03:04:00Z"),
      TimeRoutedAliasUpdateProcessor.parseInstantFromCollectionName(alias, alias + "_2017-10-02_03_04"));
    assertEquals(Instant.parse("2017-10-02T03:00:00Z"),
      TimeRoutedAliasUpdateProcessor.parseInstantFromCollectionName(alias, alias + "_2017-10-02_03"));
    assertEquals(Instant.parse("2017-10-02T00:00:00Z"),
      TimeRoutedAliasUpdateProcessor.parseInstantFromCollectionName(alias, alias + "_2017-10-02"));
  }

  public static class IncrementURPFactory extends FieldMutatingUpdateProcessorFactory {

    @Override
    public UpdateRequestProcessor getInstance(SolrQueryRequest req, SolrQueryResponse rsp, UpdateRequestProcessor next) {
      return FieldValueMutatingUpdateProcessor.valueMutator( getSelector(), next,
          (src) -> Integer.valueOf(src.toString()) + 1);
    }
  }

}<|MERGE_RESOLUTION|>--- conflicted
+++ resolved
@@ -103,22 +103,8 @@
     CollectionAdminRequest.createCollection(configName, configName,1, 1).process(solrClient);
     // manipulate the config...
 
-    String conf = "{" +
-        "  'set-user-property' : {'timePartitionAliasName':'" + alias + "'}," + // no data driven
-        "  'set-user-property' : {'update.autoCreateFields':false}," + // no data driven
-        "  'add-updateprocessor' : {" +
-        "    'name':'tolerant', 'class':'solr.TolerantUpdateProcessorFactory'" +
-        "  }," +
-        "  'add-updateprocessor' : {" + // for testing
-        "    'name':'inc', 'class':'" + IncrementURPFactory.class.getName() + "'," +
-        "    'fieldName':'" + intField + "'" +
-        "  }," +
-        "}";
     checkNoError(solrClient.request(new V2Request.Builder("/collections/" + configName + "/config")
         .withMethod(SolrRequest.METHOD.POST)
-<<<<<<< HEAD
-        .withPayload(conf).build()));
-=======
         .withPayload("{" +
             "  'set-user-property' : {'timePartitionAliasName':'" + alias + "'}," + // no data driven
             "  'set-user-property' : {'update.autoCreateFields':false}," + // no data driven
@@ -132,7 +118,6 @@
             "}").build()));
     // only sometimes test with "tolerant" URP
     final String urpNames = "inc" + (random().nextBoolean() ? ",tolerant" : "");
->>>>>>> 0d558117
     checkNoError(solrClient.request(new V2Request.Builder("/collections/" + configName + "/config/params")
         .withMethod(SolrRequest.METHOD.POST)
         .withPayload("{" +
