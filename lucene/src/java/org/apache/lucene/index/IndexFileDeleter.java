--- conflicted
+++ resolved
@@ -21,18 +21,13 @@
 import java.io.FilenameFilter;
 import java.io.IOException;
 import java.io.PrintStream;
-<<<<<<< HEAD
 import java.util.ArrayList;
 import java.util.Collection;
 import java.util.Collections;
+import java.util.Date;
 import java.util.HashMap;
-import java.util.Set;
-
 import java.util.List;
 import java.util.Map;
-=======
-import java.util.*;
->>>>>>> e18dcbf1
 
 import org.apache.lucene.index.codecs.CodecProvider;
 import org.apache.lucene.store.Directory;
@@ -60,12 +55,12 @@
  * (IndexDeletionPolicy) is consulted on creation (onInit)
  * and once per commit (onCommit), to decide when a commit
  * should be removed.
- * 
+ *
  * It is the business of the IndexDeletionPolicy to choose
  * when to delete commit points.  The actual mechanics of
  * file deletion, retrying, etc, derived from the deletion
  * of commit points is the business of the IndexFileDeleter.
- * 
+ *
  * The current default deletion policy is {@link
  * KeepOnlyLastCommitDeletionPolicy}, which removes all
  * prior commits when a new commit has completed.  This
@@ -83,7 +78,7 @@
    * so we will retry them again later: */
   private List<String> deletable;
 
-  /* Reference count for all files in the index.  
+  /* Reference count for all files in the index.
    * Counts how many existing commits reference a file.
    **/
   private Map<String, RefCount> refCounts = new HashMap<String, RefCount>();
@@ -99,7 +94,7 @@
    * non-commit checkpoint: */
   private List<Collection<String>> lastFiles = new ArrayList<Collection<String>>();
 
-  /* Commits that the IndexDeletionPolicy have decided to delete: */ 
+  /* Commits that the IndexDeletionPolicy have decided to delete: */
   private List<CommitPoint> commitsToDelete = new ArrayList<CommitPoint>();
 
   private PrintStream infoStream;
@@ -119,7 +114,7 @@
       message("setInfoStream deletionPolicy=" + policy);
     }
   }
-  
+
   private void message(String message) {
     infoStream.println("IFD [" + new Date() + "; " + Thread.currentThread().getName() + "]: " + message);
   }
@@ -150,12 +145,12 @@
     // counts:
     long currentGen = segmentInfos.getGeneration();
     indexFilenameFilter = new IndexFileNameFilter(codecs);
-    
+
     CommitPoint currentCommitPoint = null;
     String[] files = null;
     try {
       files = directory.listAll();
-    } catch (NoSuchDirectoryException e) {  
+    } catch (NoSuchDirectoryException e) {
       // it means the directory is empty, so ignore it.
       files = new String[0];
     }
@@ -163,7 +158,7 @@
     for (String fileName : files) {
 
       if ((indexFilenameFilter.accept(null, fileName)) && !fileName.endsWith("write.lock") && !fileName.equals(IndexFileNames.SEGMENTS_GEN)) {
-        
+
         // Add this file to refCounts with initial count 0:
         getRefCount(fileName);
 
@@ -244,7 +239,7 @@
     // Now delete anything with ref count at 0.  These are
     // presumably abandoned files eg due to crash of
     // IndexWriter.
-    for(Map.Entry<String, RefCount> entry : refCounts.entrySet() ) {  
+    for(Map.Entry<String, RefCount> entry : refCounts.entrySet() ) {
       RefCount rc = entry.getValue();
       final String fileName = entry.getKey();
       if (0 == rc.count) {
@@ -264,7 +259,7 @@
     // Always protect the incoming segmentInfos since
     // sometime it may not be the most recent commit
     checkpoint(segmentInfos, false);
-    
+
     startingCommitDeleted = currentCommitPoint == null ? false : currentCommitPoint.isDeleted();
 
     deleteCommits();
@@ -338,7 +333,7 @@
       segmentPrefix1 = null;
       segmentPrefix2 = null;
     }
-    
+
     for(int i=0;i<files.length;i++) {
       String fileName = files[i];
       if ((segmentName == null || fileName.startsWith(segmentPrefix1) || fileName.startsWith(segmentPrefix2)) &&
@@ -390,7 +385,7 @@
       deleteCommits();
     }
   }
-  
+
   public void deletePendingFiles() throws IOException {
     if (deletable != null) {
       List<String> oldDeletable = deletable;
@@ -408,7 +403,7 @@
   /**
    * For definition of "check point" see IndexWriter comments:
    * "Clarification: Check Points (and commits)".
-   * 
+   *
    * Writer calls this when it has made a "consistent
    * change" to the index, meaning new files are written to
    * the index and the in-memory SegmentInfos have been
@@ -456,10 +451,6 @@
 
       // Save files so we can decr on next checkpoint/commit:
       lastFiles.add(segmentInfos.files(directory, false));
-<<<<<<< HEAD
-
-=======
->>>>>>> e18dcbf1
     }
   }
 
